{
  "items": [
    {
      "id": "YaEf5BA5Qf8",
      "type": "youtube_video",
      "url": "https://www.youtube.com/watch?v=YaEf5BA5Qf8",
      "title": "Big Buck Bunny",
      "thumbnail": "https://i.ytimg.com/vi/z6Solk2XQcY/hqdefault.jpg",
      "tags": [
        "sport",
        "bunny",
        "fun"
      ],
      "lang": "lt"
    },
    {
      "id": "PLIhvC56v63ILPDA2DQBv0IKzqsWTZxCkp",
      "type": "youtube_playlist",
      "url": "https://www.youtube.com/playlist?list=PLIhvC56v63ILPDA2DQBv0IKzqsWTZxCkp",
      "title": "Physics Playlist",
      "thumbnail": "",
      "tags": [
        "physics",
        "science"
      ],
      "lang": "en"
    },
    {
<<<<<<< HEAD
      "url": "https://www.youtube.com/watch?v=b-DR0fVXOug",
      "id": "b-DR0fVXOug",
      "type": "youtube_video",
      "title": "test",
      "lang": "lt",
      "tags": [
        "dyi"
      ]
=======
      "url": "https://www.youtube.com/watch?v=KBM-o0hPOec&list=PLeaWSP905wkbgTcbyoifbXHJ5cW-fYpqE",
      "id": "PLeaWSP905wkbgTcbyoifbXHJ5cW-fYpqE",
      "type": "youtube_playlist",
      "title": "DYI",
      "tags": [
        "dyi"
      ],
      "lang": "en",
      "thumbnail": ""
>>>>>>> 86f4df04
    }
  ]
}<|MERGE_RESOLUTION|>--- conflicted
+++ resolved
@@ -26,7 +26,6 @@
       "lang": "en"
     },
     {
-<<<<<<< HEAD
       "url": "https://www.youtube.com/watch?v=b-DR0fVXOug",
       "id": "b-DR0fVXOug",
       "type": "youtube_video",
@@ -35,17 +34,7 @@
       "tags": [
         "dyi"
       ]
-=======
-      "url": "https://www.youtube.com/watch?v=KBM-o0hPOec&list=PLeaWSP905wkbgTcbyoifbXHJ5cW-fYpqE",
-      "id": "PLeaWSP905wkbgTcbyoifbXHJ5cW-fYpqE",
-      "type": "youtube_playlist",
-      "title": "DYI",
-      "tags": [
-        "dyi"
-      ],
-      "lang": "en",
-      "thumbnail": ""
->>>>>>> 86f4df04
+
     }
   ]
 }